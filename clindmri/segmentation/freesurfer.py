--- conflicted
+++ resolved
@@ -1093,127 +1093,6 @@
     return mask_file, label_file, seeds, reg_file, trf_file
 
 
-<<<<<<< HEAD
-class MutualExclusiveArg(Exception):
-    def __init__(self, value):
-        self.value = value
-
-    def __str__(self):
-        return repr(self.value)
-
-
-class MandatoryArgMissing(Exception):
-    def __init__(self, value):
-        self.value = value
-
-    def __str__(self):
-        return repr(self.value)
-
-
-def mri_binarize(fsdir, sid, output_directory=None,
-                 interpolation="interpolate",
-                 region_ids=[], regions_label='-',
-                 fsconfig="/i2bm/local/freesurfer/SetUpFreeSurfer.sh"):
-    """ Generate binary mask from freesurfer segmentation.
-        Regions can be defined either by their name (see list below) or their
-        identification number
-
-        wm
-            Set match vals to 2, 41, 77, 251-255 (aseg for cerebral WM)
-
-        ventricles
-            Set match vals those for aseg ventricles+choroid (not 4th)
-
-        wm+vcsf
-            WM and ventricular CSF, including choroid (not 4th)
-
-        subcort-gm
-            Subcortical gray matter
-
-        then the mask is converted in nifti format and reshaped to match the
-        original file's dimensions.
-
-    <unit>
-        <input name="fsdir" type="Directory" description="The
-            freesurfer working directory with all the subjects."/>
-        <input name="sid" type="Str" description="The current subject
-            identifier."/>
-        <input name="output_directory" type="Directory" description="The
-            freesurfer runtime folder."/>
-        <input name="region_ids" type="List" content="Int" description="The
-            identification numbers of the regions to segment"/>
-        <input name="regions_label" type="Str" description="The region
-            name, must be recognized by freesurfer"/>
-        <input name="interpolation" type="Str" desc="Define the interpolation
-            method, must be from 'interpolate', 'weighted', 'nearest', 'cubic'
-            (default='interpolate')"/>
-        <input name="fsconfig" type="File" description="The freesurfer
-            configuration batch."/>
-        <output name="mask_file" type="File" description="The resulting mask"/>
-    </unit>
-    """
-    # Create the fs output directory if necessary
-    if not os.path.isdir(output_directory):
-        os.makedirs(output_directory)
-
-    # Check the interpolation method
-    if interpolation not in ["interpolate", "weighted", "nearest", "cubic"]:
-        raise ValueError(
-            "'{0}' is not a valid interpolation method.".format(interpolation))
-
-    # mutual exclusion check
-    if len(region_ids) > 0 and regions_label != '-':
-        raise MutualExclusiveArg("Both 'region_ids' and 'regions_label' are"
-                                 " defined, only one of them should be")
-    if not region_ids and not regions_label:
-        raise MandatoryArgMissing("At least one of 'region_ids' or "
-                                  "'regions_label' must be defined")
-
-    fsfile = os.path.join(fsdir, sid, "mri", "aseg.mgz")
-    reference_file = os.path.join(fsdir, sid, "mri", "rawavg.mgz")
-    if not os.path.isfile(reference_file):
-        raise ValueError("'{0}' does not exists, can't reslice image "
-                         "'{1}'.".format(reference_file, fsfile))
-
-    # Calls freesurfer: first generate binary mask then convert it in nifti
-    # MASK generation
-    # common part of the command
-    if region_ids:
-        mask_file = "freesurfer_{0}.mgz".format(
-            "_".join([str(x) for x in region_ids]))
-        out_mgz_path = os.path.join(output_directory, mask_file)
-        cmd = ["mri_binarize", "--i", fsfile, "--o", out_mgz_path]
-        for ids in region_ids:
-            cmd.append("--match")
-            cmd.append(str(ids))
-    else:
-        mask_file = "freesurfer_{0}.mgz".format(regions_label)
-        out_mgz_path = os.path.join(output_directory, mask_file)
-        regions = "--{0}".format(regions_label)
-        cmd = ["mri_binarize", "--i", fsfile, "--o", out_mgz_path, regions]
-
-    binarize = FSWrapper(cmd, shfile=fsconfig)
-    binarize()
-    if binarize.exitcode != 0:
-        raise FreeSurferRuntimeError(
-            binarize.cmd[0], " ".join(binarize.cmd[1:]),
-            binarize.stderr + binarize.stdout)
-
-    # CONVERSION
-    mask_file = out_mgz_path.replace(".mgz", ".nii.gz")
-    cmd = ["mri_convert", "--resample_type", interpolation,
-           "--reslice_like", reference_file,
-           out_mgz_path, mask_file]
-
-    convert = FSWrapper(cmd, shfile=fsconfig)
-    convert()
-    if convert.exitcode != 0:
-        raise FreeSurferRuntimeError(
-            convert.cmd[0], " ".join(convert.cmd[1:]),
-            convert.stderr + convert.stdout)
-
-    return mask_file
-=======
 def population_statistic(fsdir, sid=None):
     """ Compute the mean std of each FreeSurfer individual scores. If sid
     is not None, return the subject values
@@ -1272,4 +1151,124 @@
             }
 
     return popstats
->>>>>>> 1c33823e
+
+
+class MutualExclusiveArg(Exception):
+    def __init__(self, value):
+        self.value = value
+
+    def __str__(self):
+        return repr(self.value)
+
+
+class MandatoryArgMissing(Exception):
+    def __init__(self, value):
+        self.value = value
+
+    def __str__(self):
+        return repr(self.value)
+
+
+def mri_binarize(fsdir, sid, output_directory=None,
+                 interpolation="interpolate",
+                 region_ids=[], regions_label='-',
+                 fsconfig="/i2bm/local/freesurfer/SetUpFreeSurfer.sh"):
+    """ Generate binary mask from freesurfer segmentation.
+        Regions can be defined either by their name (see list below) or their
+        identification number
+
+        wm
+            Set match vals to 2, 41, 77, 251-255 (aseg for cerebral WM)
+
+        ventricles
+            Set match vals those for aseg ventricles+choroid (not 4th)
+
+        wm+vcsf
+            WM and ventricular CSF, including choroid (not 4th)
+
+        subcort-gm
+            Subcortical gray matter
+
+        then the mask is converted in nifti format and reshaped to match the
+        original file's dimensions.
+
+    <unit>
+        <input name="fsdir" type="Directory" description="The
+            freesurfer working directory with all the subjects."/>
+        <input name="sid" type="Str" description="The current subject
+            identifier."/>
+        <input name="output_directory" type="Directory" description="The
+            freesurfer runtime folder."/>
+        <input name="region_ids" type="List" content="Int" description="The
+            identification numbers of the regions to segment"/>
+        <input name="regions_label" type="Str" description="The region
+            name, must be recognized by freesurfer"/>
+        <input name="interpolation" type="Str" desc="Define the interpolation
+            method, must be from 'interpolate', 'weighted', 'nearest', 'cubic'
+            (default='interpolate')"/>
+        <input name="fsconfig" type="File" description="The freesurfer
+            configuration batch."/>
+        <output name="mask_file" type="File" description="The resulting mask"/>
+    </unit>
+    """
+    # Create the fs output directory if necessary
+    if not os.path.isdir(output_directory):
+        os.makedirs(output_directory)
+
+    # Check the interpolation method
+    if interpolation not in ["interpolate", "weighted", "nearest", "cubic"]:
+        raise ValueError(
+            "'{0}' is not a valid interpolation method.".format(interpolation))
+
+    # mutual exclusion check
+    if len(region_ids) > 0 and regions_label != '-':
+        raise MutualExclusiveArg("Both 'region_ids' and 'regions_label' are"
+                                 " defined, only one of them should be")
+    if not region_ids and not regions_label:
+        raise MandatoryArgMissing("At least one of 'region_ids' or "
+                                  "'regions_label' must be defined")
+
+    fsfile = os.path.join(fsdir, sid, "mri", "aseg.mgz")
+    reference_file = os.path.join(fsdir, sid, "mri", "rawavg.mgz")
+    if not os.path.isfile(reference_file):
+        raise ValueError("'{0}' does not exists, can't reslice image "
+                         "'{1}'.".format(reference_file, fsfile))
+
+    # Calls freesurfer: first generate binary mask then convert it in nifti
+    # MASK generation
+    # common part of the command
+    if region_ids:
+        mask_file = "freesurfer_{0}.mgz".format(
+            "_".join([str(x) for x in region_ids]))
+        out_mgz_path = os.path.join(output_directory, mask_file)
+        cmd = ["mri_binarize", "--i", fsfile, "--o", out_mgz_path]
+        for ids in region_ids:
+            cmd.append("--match")
+            cmd.append(str(ids))
+    else:
+        mask_file = "freesurfer_{0}.mgz".format(regions_label)
+        out_mgz_path = os.path.join(output_directory, mask_file)
+        regions = "--{0}".format(regions_label)
+        cmd = ["mri_binarize", "--i", fsfile, "--o", out_mgz_path, regions]
+
+    binarize = FSWrapper(cmd, shfile=fsconfig)
+    binarize()
+    if binarize.exitcode != 0:
+        raise FreeSurferRuntimeError(
+            binarize.cmd[0], " ".join(binarize.cmd[1:]),
+            binarize.stderr + binarize.stdout)
+
+    # CONVERSION
+    mask_file = out_mgz_path.replace(".mgz", ".nii.gz")
+    cmd = ["mri_convert", "--resample_type", interpolation,
+           "--reslice_like", reference_file,
+           out_mgz_path, mask_file]
+
+    convert = FSWrapper(cmd, shfile=fsconfig)
+    convert()
+    if convert.exitcode != 0:
+        raise FreeSurferRuntimeError(
+            convert.cmd[0], " ".join(convert.cmd[1:]),
+            convert.stderr + convert.stdout)
+
+    return mask_file